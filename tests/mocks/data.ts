/* eslint-disable */
<<<<<<< HEAD
import { JobStatus } from '../../src/common/enums';
import { IJob, IWorkerInput } from '../../src/common/interfaces';
=======
import { LayerMetadata } from '@map-colonies/mc-model-types';
import { IWorkerInput } from '../../src/common/interfaces';
>>>>>>> f9d5dc07

const layerMetadata = {
  type: 'RECORD_RASTER',
  classification: '4',
  productName: 'testProduct',
  description: 'test desc',
  srsId: '4326',
  producerName: 'producer',
  creationDate: '2021-10-26T10:59:39.842Z',
  ingestionDate: '2021-10-26T10:59:39.842Z',
  updateDate: '2019-04-06T00:00:00.000Z',
  sourceDateStart: '2019-04-06T00:00:00.000Z',
  sourceDateEnd: '2019-04-06T00:00:00.000Z',
  accuracyCE90: '3',
  sensorType: ['UNDEFINED'],
  region: '',
  productId: 'testId',
  productVersion: '1.0',
  productType: 'Orthophoto',
  srsName: 'WGS84GEO',
  resolution: '0.000018519',
  maxResolutionMeter: '0.2',
  rms: null,
  scale: null,
  footprint:
    '{"type":"Polygon","coordinates":[[[34.8468438649828,32.0689996810298],[34.8637856279928,32.0590059440186],[34.8773961450173,32.0680478960404],[34.8804418550117,32.0528193460686],[34.8786334639958,32.0466327470143],[34.8605495609931,32.0488218510146],[34.8468438649828,32.0689996810298]]]}',
  layerPolygonParts:
    '{"bbox":[34.8468438649828,32.0466327470143,34.8804418550117,32.0689996810298],"type":"FeatureCollection","features":[{"type":"Feature","geometry":{"type":"Polygon","coordinates":[[[34.8468438649828,32.0689996810298],[34.8637856279928,32.0590059440186],[34.8773961450173,32.0680478960404],[34.8804418550117,32.0528193460686],[34.8786334639958,32.0466327470143],[34.8605495609931,32.0488218510146],[34.8468438649828,32.0689996810298]]]},"properties":{"Dsc":"teat","Rms":null,"Ep90":"3","Scale":null,"Source":"testId-1.0","Resolution":"0.2","SensorType":"OTHER","SourceName":"test","UpdateDate":"06/04/2019"}}]}',
  includedInBests: [],
  rawProductData: {
    bbox: [34.8468438649768, 32.0466327470035, 34.8804418550096, 32.0689996810415],
    type: 'FeatureCollection',
    features: [
      {
        type: 'Feature',
        geometry: {
          type: 'Polygon',
          coordinates: [
            [
              [34.8468438649768, 32.0689996810415],
              [34.8637856279967, 32.0590059440131],
              [34.8773961450108, 32.0680478960332],
              [34.8804418550096, 32.0528193460393],
              [34.8786334639992, 32.0466327470035],
              [34.8605495610029, 32.0488218510031],
              [34.8468438649768, 32.0689996810415],
            ],
          ],
        },
        properties: {
          Name: 'test layer',
          Type: 'Orthophoto',
          Resolution: '0.5',
        },
      },
    ],
  },
  productBoundingBox: '34.8468438649828,32.0466327470143,34.8804418550117,32.0689996810298',
} as unknown as LayerMetadata;

const layerFromCatalog = {
  id: '6007f15c-8978-4c83-adcb-655fb2185856',
  links: [
    {
      name: 'testId-Orthophoto',
      protocol: 'WMS',
      url: 'http://mapproxy-qa-map-proxy-map-proxy-route-raster.apps.v0h0bdx6.eastus.aroapp.io/service?REQUEST=GetCapabilities',
    },
    {
      name: 'testId-Orthophoto',
      protocol: 'WMTS',
      url: 'http://mapproxy-qa-map-proxy-map-proxy-route-raster.apps.v0h0bdx6.eastus.aroapp.io/wmts/1.0.0/WMTSCapabilities.xml',
    },
    {
      name: 'testId-Orthophoto',
      protocol: 'WMTS_LAYER',
      url: 'http://mapproxy-qa-map-proxy-map-proxy-route-raster.apps.v0h0bdx6.eastus.aroapp.io/wmts/testId-Orthophoto/{TileMatrixSet}/{TileMatrix}/{TileCol}/{TileRow}.png',
    },
  ],
  metadata: layerMetadata,
};

const jobs: IJob[] = [
  {
    id: '5da59244-4748-4b0d-89b9-2c5e6ba72e70',
    resourceId: layerFromCatalog.metadata.productId,
    version: layerFromCatalog.metadata.productVersion,
    parameters: {
      dbId: layerFromCatalog.id,
      targetResolution: 0.0000014576721191406,
      callbackURL: ['http://localhost:1234'],
      bbox: [0, 5, 30, 21],
      crs: 'EPSG:4326',
    },
    tasks: [{ id: 'a3ffa55e-67b7-11ec-90d6-0242ac120003' }],
    created: new Date(),
    updated: new Date(),
    status: JobStatus.COMPLETED,
    isCleaned: false,
    priority: 1000,
  },
  {
    id: '55ad245d-1f1b-4ab1-93b6-d94f957f5a97',
    resourceId: layerFromCatalog.metadata.productId,
    version: layerFromCatalog.metadata.productVersion,
    parameters: {
      dbId: layerFromCatalog.id,
      targetResolution: 0.0000014576721191406,
      callbackURL: ['http://localhost:1234'],
      bbox: [0, 5, 30, 21],
      crs: 'EPSG:4326',
    },
    tasks: [{ id: 'a3ffa55e-67b7-11ec-90d6-0242ac120003' }],
    created: new Date(),
    updated: new Date(),
    status: JobStatus.IN_PROGRESS,
    isCleaned: false,
    priority: 1000,
  },
  {
    id: '76e7677e-67b6-11ec-90d6-0242ac120003',
    resourceId: layerFromCatalog.metadata.productId,
    version: layerFromCatalog.metadata.productVersion,
    parameters: {
      dbId: layerFromCatalog.id,
      targetResolution: 0.0000014576721191406,
      callbackURL: ['http://localhost:1234'],
      bbox: [0, 5, 30, 21],
      crs: 'EPSG:4326',
    },
    tasks: [{ id: 'a3ffa55e-67b7-11ec-90d6-0242ac120003' }],
    created: new Date(),
    updated: new Date(),
    status: JobStatus.PENDING,
    isCleaned: false,
    priority: 1000,
  },
];

const workerInput: IWorkerInput = {
  footprint: {
    type: 'Polygon',
    coordinates: [
      [
        [34.8468438649828, 32.0689996810298],
        [34.8637856279928, 32.0590059440186],
        [34.8773961450173, 32.0680478960404],
        [34.8804418550117, 32.0528193460686],
        [34.8786334639958, 32.0466327470143],
        [34.8605495609931, 32.0488218510146],
        [34.8468438649828, 32.0689996810298],
      ],
    ],
  },
  bbox: [34.811938017107494, 31.95475033759175, 34.82237261707599, 31.96426962177354],
  version: '1.0',
<<<<<<< HEAD
  cswProductId: '2021_10_26T10_59_14Z_MAS_6_ORT_247993',
  targetResolution: 0.0000014576721191406,
  dbId: '07a8d8dc-4624-434d-b799-8f2f57643b2f',
  callbackURL: ['http://example.getmap.com/callback'],
  tilesPath: '2021_10_26T10_59_14Z_MAS_6_ORT_247993/1.0/Orthophoto',
  packageName: 'gm_test_1',
=======
  cswProductId: 'testId',
  targetResolution: 0.0000429153442382812,
  dbId: '07a8d8dc-4624-434d-b799-8f2f57643b2f',
  packageName: 'myPackage',
  callbackURL: 'http://example.getmap.com/callback',
  tilesPath: 'testId/1.0',
>>>>>>> f9d5dc07
  priority: 0,
  crs: 'EPSG:4326',
  productType: 'Orthohphoto',
};

<<<<<<< HEAD
export { layerFromCatalog, workerInput, jobs };
=======
export { layerFromCatalog, workerInput, layerMetadata };
>>>>>>> f9d5dc07
<|MERGE_RESOLUTION|>--- conflicted
+++ resolved
@@ -1,11 +1,6 @@
 /* eslint-disable */
-<<<<<<< HEAD
 import { JobStatus } from '../../src/common/enums';
 import { IJob, IWorkerInput } from '../../src/common/interfaces';
-=======
-import { LayerMetadata } from '@map-colonies/mc-model-types';
-import { IWorkerInput } from '../../src/common/interfaces';
->>>>>>> f9d5dc07
 
 const layerMetadata = {
   type: 'RECORD_RASTER',
@@ -162,28 +157,15 @@
   },
   bbox: [34.811938017107494, 31.95475033759175, 34.82237261707599, 31.96426962177354],
   version: '1.0',
-<<<<<<< HEAD
   cswProductId: '2021_10_26T10_59_14Z_MAS_6_ORT_247993',
   targetResolution: 0.0000014576721191406,
   dbId: '07a8d8dc-4624-434d-b799-8f2f57643b2f',
   callbackURL: ['http://example.getmap.com/callback'],
   tilesPath: '2021_10_26T10_59_14Z_MAS_6_ORT_247993/1.0/Orthophoto',
   packageName: 'gm_test_1',
-=======
-  cswProductId: 'testId',
-  targetResolution: 0.0000429153442382812,
-  dbId: '07a8d8dc-4624-434d-b799-8f2f57643b2f',
-  packageName: 'myPackage',
-  callbackURL: 'http://example.getmap.com/callback',
-  tilesPath: 'testId/1.0',
->>>>>>> f9d5dc07
   priority: 0,
   crs: 'EPSG:4326',
   productType: 'Orthohphoto',
 };
 
-<<<<<<< HEAD
-export { layerFromCatalog, workerInput, jobs };
-=======
-export { layerFromCatalog, workerInput, layerMetadata };
->>>>>>> f9d5dc07
+export { layerFromCatalog, workerInput, jobs };