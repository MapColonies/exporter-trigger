--- conflicted
+++ resolved
@@ -1,11 +1,8 @@
 import jsLogger from '@map-colonies/js-logger';
 import { JobManagerClient } from '../../../src/clients/jobManagerClient';
-<<<<<<< HEAD
 import { JobStatus } from '../../../src/common/enums';
 import { jobs, workerInput } from '../../mocks/data';
-=======
-import { layerMetadata, workerInput } from '../../mocks/data';
->>>>>>> f9d5dc07
+
 
 let jobManagerClient: JobManagerClient;
 let postFun: jest.Mock;
