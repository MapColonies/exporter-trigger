--- conflicted
+++ resolved
@@ -61,8 +61,6 @@
       expect(resposne.status).toBe(httpStatusCodes.OK);
     });
   });
-<<<<<<< HEAD
-=======
 
   describe('Sad Path', function () {
     it('should return 400 status code beause of bad data - no "bbox" field', async function () {
@@ -105,5 +103,4 @@
       expect(resposne.status).toBe(httpStatusCodes.INSUFFICIENT_STORAGE);
     });
   });
->>>>>>> 8d73a5ac
 });