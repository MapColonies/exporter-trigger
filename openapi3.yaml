--- conflicted
+++ resolved
@@ -21,15 +21,10 @@
           content:
             application/json:
               schema:
-<<<<<<< HEAD
                 oneOf:
                   - $ref: '#/components/schemas/createGpkgJobResponse'
                   - $ref: '#/components/schemas/createGpkgJobResponse2'
         400:
-=======
-                $ref: '#/components/schemas/createGpkgJobResponse'
-        '400':
->>>>>>> f9d5dc07
           description: Bad Request
           content:
             application/json:
@@ -64,25 +59,8 @@
           type: string
           format: uuid
           description: ID as the primary key from the Raster Catalog
-<<<<<<< HEAD
         bbox:
           $ref: '#/components/schemas/BBOX'
-=======
-        packageName:
-          type: string
-          description: The name of the desired GPKG (no need for .gpkg extension)
-          pattern: ^[\/\w\-. ]+$
-          maxLength: 255
-        bbox:
-          type: array
-          items:
-            type: number
-          minItems: 4
-          maxItems: 4
-          description: >-
-            Bounding box corners (lower left, upper right)=[minx,miny,maxx,maxy]
-            in crs units as array
->>>>>>> f9d5dc07
         targetResolution:
           type: number
           description: >-
@@ -105,28 +83,12 @@
         - bbox
         - targetResolution
         - callbackURL
-<<<<<<< HEAD
-
       example:
         dbId: ef03ca54-c68e-4ca8-8432-50ae5ad7a7f8
         bbox: [34.811938017107494, 31.95475033759175, 34.82237261707599, 31.96426962177354]
         targetResolution: 4.29153442382812e-05
         callbackURL: ['http://example.getmap.com/callback', 'http://example.getmap.com/callback2']
         crs: 'EPSG:4326'
-=======
-        - packageName
-      example:
-        dbId: ef03ca54-c68e-4ca8-8432-50ae5ad7a7f8
-        packageName: myPackage
-        bbox:
-          - 34.811938017107494
-          - 31.95475033759175
-          - 34.82237261707599
-          - 31.96426962177354
-        targetResolution: 0.0000429153442382812
-        callbackURL: http://example.getmap.com/callback
-        crs: EPSG:4326
->>>>>>> f9d5dc07
         priority: 0
     createGpkgJobResponse:
       type: object
@@ -169,7 +131,6 @@
         errorReason:
           type: string
       required:
-<<<<<<< HEAD
         - fileUri
         - expirationTime
         - fileSize
@@ -179,11 +140,6 @@
         - targetResolution
         - requestId
         - success
-
-=======
-        - jobId
-        - taskId
->>>>>>> f9d5dc07
     error:
       type: object
       required:
