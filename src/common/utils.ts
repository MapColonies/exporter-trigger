import { promises as fsPromise } from 'fs';
<<<<<<< HEAD
import { join } from 'path';
import { parse as parsePath } from 'path';
=======
import { sep } from 'path';
import { BBox } from '@turf/turf';
>>>>>>> 92f6075e
import checkDiskSpace from 'check-disk-space';
import { ITileRange } from '@map-colonies/mc-utils';
import { IStorageStatusResponse } from './interfaces';

export const getFileSize = async (filePath: string): Promise<number> => {
  const fileSizeInBytes = (await fsPromise.stat(filePath)).size;
  return Math.trunc(fileSizeInBytes); // Make sure we return an Integer
};

export const getGpkgNameWithoutExt = (packageName: string): string => {
  return parsePath(packageName).name;
};

export const getGpkgRelativePath = (packageName: string, separator: string = sep): string => {
  const packageDirectoryName = getGpkgNameWithoutExt(packageName);
  const packageRelativePath = `${packageDirectoryName}${separator}${packageName}`;
  return packageRelativePath;
};

export const getGpkgFullPath = (gpkgsLocation: string, packageName: string, separator: string = sep): string => {
  const packageDirectoryName = getGpkgNameWithoutExt(packageName);
  const packageFullPath = `${gpkgsLocation}${separator}${packageDirectoryName}${separator}${packageName}`;
  return packageFullPath;
};

export const getStorageStatus = async (gpkgsLocation: string): Promise<IStorageStatusResponse> => {
  return checkDiskSpace(gpkgsLocation);
};

export const calculateEstimateGpkgSize = (batches: ITileRange[], tileEstimatedSize: number): number => {
  let totalTilesCount = 0;
  batches.forEach((batch) => {
    const width = batch.maxX - batch.minX;
    const height = batch.maxY - batch.minY;
    const area = width * height;
    totalTilesCount += area;
  });
  const gpkgEstimatedSize = totalTilesCount * tileEstimatedSize;
  return gpkgEstimatedSize;
};

export const getUtcNow = (): Date => {
  const date = new Date();
  const nowUtc = Date.UTC(
    date.getUTCFullYear(),
    date.getUTCMonth(),
    date.getUTCDate(),
    date.getUTCHours(),
    date.getUTCMinutes(),
    date.getUTCSeconds()
  );
  const utcDate = new Date(nowUtc);
  return utcDate;
};<|MERGE_RESOLUTION|>--- conflicted
+++ resolved
@@ -1,11 +1,7 @@
 import { promises as fsPromise } from 'fs';
-<<<<<<< HEAD
-import { join } from 'path';
 import { parse as parsePath } from 'path';
-=======
 import { sep } from 'path';
 import { BBox } from '@turf/turf';
->>>>>>> 92f6075e
 import checkDiskSpace from 'check-disk-space';
 import { ITileRange } from '@map-colonies/mc-utils';
 import { IStorageStatusResponse } from './interfaces';
