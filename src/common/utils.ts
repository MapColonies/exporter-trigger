--- conflicted
+++ resolved
@@ -1,5 +1,6 @@
 import { promises as fsPromise } from 'fs';
 import { join } from 'path';
+import { parse as parsePath } from 'path';
 import checkDiskSpace from 'check-disk-space';
 import { ITileRange } from '@map-colonies/mc-utils';
 import { IStorageStatusResponse } from './interfaces';
@@ -9,21 +10,10 @@
   return Math.trunc(fileSizeInBytes); // Make sure we return an Integer
 };
 
-<<<<<<< HEAD
-=======
-export const generatePackageName = (dbId: string, zoomLevel: number, bbox: BBox): string => {
-  const numberOfDecimals = 5;
-  const bboxToString = bbox.map((val) => String(val.toFixed(numberOfDecimals)).replace('.', '_').replace(/-/g, 'm')).join('');
-  return `gm_${dbId.replace(/-/g, '_')}_${zoomLevel}_${bboxToString}.gpkg`;
+export const getGpkgNameWithoutExt = (packageName: string): string => {
+  return parsePath(packageName).name;
 };
 
-export const getGpkgNameWithoutExt = (packageName: string): string => {
-  const gpkgNameArr = packageName.split('.');
-  gpkgNameArr.pop();
-  return gpkgNameArr.join('.');
-};
-
->>>>>>> eb2e8bf0
 export const getGpkgRelativePath = (packageName: string): string => {
   const packageDirectoryName = getGpkgNameWithoutExt(packageName);
   const packageRelativePath = join(packageDirectoryName, packageName);
