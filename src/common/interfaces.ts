--- conflicted
+++ resolved
@@ -1,10 +1,5 @@
-<<<<<<< HEAD
+import { BBox2d } from '@turf/helpers/dist/js/lib/geojson';
 import { ICreateJobBody, IJobResponse, ITaskResponse, OperationStatus } from '@map-colonies/mc-priority-queue';
-import { Polygon, MultiPolygon } from '@turf/helpers';
-=======
->>>>>>> d5b03998
-import { BBox2d } from '@turf/helpers/dist/js/lib/geojson';
-import { ICreateJobBody, IJobResponse, OperationStatus } from '@map-colonies/mc-priority-queue';
 import { ITileRange } from '@map-colonies/mc-utils';
 
 export interface IConfig {
