--- conflicted
+++ resolved
@@ -47,24 +47,7 @@
   sources: IMapSource[];
   gpkgEstimatedSize?: number;
   targetFormat?: TileOutputFormat;
-<<<<<<< HEAD
-=======
   outputFormatStrategy?: TileFormatStrategy;
-}
-
-/**
- * @deprecated GetMap API - will be deprecated on future
- */
-export interface IWorkerInput extends IWorkerInputBase {
-  targetResolution: number;
-  fileName: string;
-  callbacks: ICallbackTarget[];
-  sanitizedBbox: BBox;
-  zoomLevel: number;
-}
-
-export interface IWorkerExportInput extends IWorkerInputBase {
->>>>>>> 734b9367
   callbacks?: ICallbackTargetExport[];
   roi: FeatureCollection;
   fileNamesTemplates: ILinkDefinition;
