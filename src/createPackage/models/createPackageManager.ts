import { promises as fsPromise } from 'node:fs';
import { sep } from 'node:path';
import { Logger } from '@map-colonies/js-logger';
import { SpanKind, SpanOptions, Tracer, context, trace } from '@opentelemetry/api';
import { withSpanAsyncV4 } from '@map-colonies/telemetry';
import type {
  Polygon,
  MultiPolygon,
  BBox,
  // bbox as PolygonBbox,
  // intersect,
  // combine as featureCombine,
  FeatureCollection,
  Feature,
  Geometry,
} from '@turf/helpers';
import intersect from '@turf/intersect';
import PolygonBbox from '@turf/bbox';
import featureCombine from '@turf/combine';
import { inject, injectable } from 'tsyringe';
import { degreesPerPixelToZoomLevel, featureCollectionBooleanEqual, ITileRange, snapBBoxToTileGrid, bboxToTileRange } from '@map-colonies/mc-utils';
import { type IJobResponse, OperationStatus } from '@map-colonies/mc-priority-queue';
import { BadRequestError, InsufficientStorage } from '@map-colonies/error-types';
import { ProductType, TileOutputFormat } from '@map-colonies/mc-model-types';
import { feature, featureCollection } from '@turf/helpers';
import {
  ICallbackExportResponse,
  ICallbackTargetExport,
  IConfig,
  ICreateExportJobResponse,
  ICreatePackageRoi,
  IGeometryRecord,
  IJobExportParameters,
  ILinkDefinition,
  IStorageEstimation,
  IWorkerExportInput,
  JobExportDuplicationParams,
  JobExportResponse,
  JobFinalizeResponse,
} from '../../common/interfaces';
import {
  calculateEstimateGpkgSize,
  getStorageStatus,
  concatFsPaths,
  parseFeatureCollection,
  generateGeoIdentifier,
  getFilesha256Hash,
} from '../../common/utils';
import { RasterCatalogManagerClient } from '../../clients/rasterCatalogManagerClient';
import { DEFAULT_CRS, DEFAULT_PRIORITY, SERVICES } from '../../common/constants';
import { MergerSourceType, IMapSource, ITaskParameters, IStorageStatusResponse } from '../../common/interfaces';
import { JobManagerWrapper } from '../../clients/jobManagerWrapper';
<<<<<<< HEAD
// not imported by turf in this version, should be fixed in 7.0.0
type BBox2d = [number, number, number, number];
=======
import { TileFormatStrategy } from '../../common/enums';

// eslint-disable-next-line @typescript-eslint/no-var-requires
const geojsonhint: IHinter = require('@mapbox/geojsonhint') as IHinter;

interface IHinter {
  hint: (obj: object) => [];
}
>>>>>>> 734b9367

@injectable()
export class CreatePackageManager {
  // eslint-disable-next-line @typescript-eslint/no-magic-numbers
  private static readonly bboxLength2d = 4;

  private readonly tilesProvider: MergerSourceType;
  private readonly gpkgsLocation: string;
  private readonly storageEstimation: IStorageEstimation;

  public constructor(
    @inject(SERVICES.CONFIG) private readonly config: IConfig,
    @inject(SERVICES.LOGGER) private readonly logger: Logger,
    @inject(SERVICES.TRACER) public readonly tracer: Tracer,
    @inject(JobManagerWrapper) private readonly jobManagerClient: JobManagerWrapper,
    @inject(RasterCatalogManagerClient) private readonly rasterCatalogManager: RasterCatalogManagerClient
  ) {
    this.tilesProvider = config.get<MergerSourceType>('tilesProvider');
    this.gpkgsLocation = config.get<string>('gpkgsLocation');
    this.storageEstimation = config.get<IStorageEstimation>('storageEstimation');

    this.tilesProvider = this.tilesProvider.toUpperCase() as MergerSourceType;
  }

  @withSpanAsyncV4
  private async getFreeStorage(): Promise<number> {
    const storageStatus: IStorageStatusResponse = await getStorageStatus(this.gpkgsLocation);
    let otherRunningJobsSize = 0;

    const inProcessingJobs: JobExportResponse[] | undefined = await this.jobManagerClient.getInProgressJobs();
    if (inProcessingJobs !== undefined && inProcessingJobs.length !== 0) {
      inProcessingJobs.forEach((job) => {
        let jobGpkgEstimatedSize = job.parameters.gpkgEstimatedSize as number;
        if (job.percentage) {
          // eslint-disable-next-line @typescript-eslint/no-magic-numbers
          jobGpkgEstimatedSize = (1 - job.percentage / 100) * jobGpkgEstimatedSize; // the needed size that left for this gpkg creation
        }
        otherRunningJobsSize += jobGpkgEstimatedSize;
      });
    }
    const actualFreeSpace = storageStatus.free - otherRunningJobsSize * this.storageEstimation.storageFactorBuffer;
    this.logger.debug({ freeSpace: actualFreeSpace, totalSpace: storageStatus.size }, `Current storage free space for gpkgs location`);
    return actualFreeSpace;
  }

  @withSpanAsyncV4
  private async checkForExportDuplicate(
    dupParams: JobExportDuplicationParams,
    callbackUrls?: ICallbackTargetExport[]
  ): Promise<ICallbackExportResponse | ICreateExportJobResponse | undefined> {
    let completedExists = await this.checkForExportCompleted(dupParams);
    if (completedExists) {
      const span = trace.getActiveSpan();
      span?.addEvent('export.detect.duplicate', { duplicate: true });
      return completedExists;
    }

    const processingExists = await this.checkForExportProcessing(dupParams, callbackUrls);
    if (processingExists) {
      // For race condition
      completedExists = await this.checkForExportCompleted(dupParams);
      if (completedExists) {
        return completedExists;
      }
      return { ...processingExists, isDuplicated: true };
    }

<<<<<<< HEAD
    return undefined;
=======
    const workerInput: IWorkerInput = {
      sanitizedBbox,
      targetResolution,
      fileName: packageName,
      relativeDirectoryPath: getGpkgNameWithoutExt(packageName),
      zoomLevel,
      dbId,
      exportVersion: ExportVersion.GETMAP,
      version: version,
      cswProductId: resourceId,
      crs: crs ?? DEFAULT_CRS,
      productType,
      batches,
      sources,
      priority: priority ?? DEFAULT_PRIORITY,
      callbacks: callbacks,
      gpkgEstimatedSize: estimatesGpkgSize,
      targetFormat: layerMetadata.tileOutputFormat,
      outputFormatStrategy: TileFormatStrategy.MIXED,
    };
    const jobCreated = await this.jobManagerClient.create(workerInput);
    return jobCreated;
>>>>>>> 734b9367
  }

  public async createPackageRoi(userInput: ICreatePackageRoi): Promise<ICreateExportJobResponse | ICallbackExportResponse> {
    const { dbId, crs, priority, callbackURLs, description } = userInput;
    let roi = userInput.roi;
    const layer = await this.rasterCatalogManager.findLayer(userInput.dbId);
    const layerMetadata = layer.metadata;

    const spanOptions: SpanOptions = {
      kind: SpanKind.PRODUCER,
    };
    const mainSpan = this.tracer.startSpan('jobManager.job create', spanOptions);
    trace.setSpan(context.active(), mainSpan);
    const mainTraceIds = {
      traceId: mainSpan.spanContext().traceId,
      spanId: mainSpan.spanContext().spanId,
    };

    if (!roi) {
      // convert and wrap layer's footprint to featureCollection
      const layerMaxResolutionDeg = layerMetadata.maxResolutionDeg;
      const layerFeature = feature(layerMetadata.footprint as Geometry, { maxResolutionDeg: layerMaxResolutionDeg });
      roi = featureCollection([layerFeature]);
      this.logger.info({
        catalogId: userInput.dbId,
        productId: layerMetadata.productId,
        productVersion: layerMetadata.productVersion,
        productType: layerMetadata.productType,
        callbackURLs,
        msg: `ROI not provided, will use default layer's geometry`,
      });
    }

    let { productId: resourceId, productVersion: version, productType, maxResolutionDeg: srcRes } = layerMetadata;
    const featuresRecords = parseFeatureCollection(roi);
    const tileEstimatedSize = this.getTileEstimatedSize(layerMetadata.tileOutputFormat as TileOutputFormat);

    resourceId = resourceId as string;
    version = version as string;
    productType = productType as ProductType;
    srcRes = srcRes as number;
    const maxZoom = degreesPerPixelToZoomLevel(srcRes);

    // ROI vs layer validation section - zoom + geo intersection
    featuresRecords.forEach((record) => {
      if (record.zoomLevel > maxZoom) {
        throw new BadRequestError(`The requested resolution ${record.targetResolutionDeg} is larger then product resolution ${srcRes}`);
      }

      if (record.zoomLevel < record.minZoomLevel) {
        throw new BadRequestError(
          `The requested minResolutionDeg ${record.minResolutionDeg} is larger then maxResolutionDeg ${record.targetResolutionDeg}`
        );
      }
      // generate sanitized bbox for each original feature
      record.sanitizedBox = this.sanitizeBbox(
        record.geometry as Polygon | MultiPolygon,
        layerMetadata.footprint as Polygon | MultiPolygon,
        record.zoomLevel
      );
      if (!record.sanitizedBox) {
        throw new BadRequestError(
          `Requested ${JSON.stringify(record.geometry as Polygon | MultiPolygon)} has no intersection with requested layer ${
            layer.metadata.id as string
          }`
        );
      }
    });

    const layerBbox = PolygonBbox(roi); // bounding box of entire ROI
    const dupParams: JobExportDuplicationParams = {
      resourceId,
      version,
      dbId,
      roi,
      crs: crs ?? DEFAULT_CRS,
    };

    const callbacks = callbackURLs ? callbackURLs.map((url) => <ICallbackTargetExport>{ url, roi }) : undefined;
    const duplicationExist = await this.checkForExportDuplicate(dupParams, callbacks);
    if (duplicationExist && duplicationExist.status === OperationStatus.COMPLETED) {
      const callbackParam = duplicationExist as ICallbackExportResponse;
      this.logger.info({
        jobStatus: callbackParam.status,
        jobId: callbackParam.jobId,
        catalogId: callbackParam.recordCatalogId,
        msg: `Found relevant cache for export request`,
      });
      return duplicationExist;
    } else if (duplicationExist) {
      const jobResponse = duplicationExist as ICreateExportJobResponse;
      this.logger.info({ jobId: jobResponse.jobId, status: jobResponse.status, msg: `Found exists relevant In-Progress job for export request` });
      return duplicationExist;
    }

    // TODO: remove and replace with `generateTileGroups` that is commented, when multiple tasks for GPKG target is possible
    const batches: ITileRange[] = [];
    featuresRecords.forEach((record) => {
      for (let zoom = record.minZoomLevel; zoom <= record.zoomLevel; zoom++) {
        const recordBatches = bboxToTileRange(record.sanitizedBox as BBox2d, zoom);
        batches.push(recordBatches);
      }
    });
    // featuresRecords.forEach((record) => {
    //   const recordBatches = this.generateTileGroups(
    //     record.geometry as Polygon | MultiPolygon,
    //     layerMetadata.footprint as Polygon | MultiPolygon,
    //     record.zoomLevel
    //   );
    //   batches.push(...recordBatches);
    // });
    const estimatesGpkgSize = calculateEstimateGpkgSize(batches, tileEstimatedSize); // size of requested gpkg export
    if (this.storageEstimation.validateStorageSize) {
      const isEnoughStorage = await this.validateFreeSpace(estimatesGpkgSize);
      if (!isEnoughStorage) {
        const message = `There isn't enough free disk space to executing export`;
        this.logger.error({
          resourceId,
          version,
          dbId,
          estimatesGpkgSize,
          minZoomLevel: Math.min(...batches.map((batch) => batch.zoom)),
          maxZoomLevel: Math.max(...batches.map((batch) => batch.zoom)),
          msg: message,
        });
        throw new InsufficientStorage(message);
      }
    }
    const separator = this.getSeparator();
    const prefixPackageName = this.generateExportFileNames(productType, resourceId, version, featuresRecords);
    const packageName = `${prefixPackageName}.gpkg`;
    const metadataFileName = `${prefixPackageName}.json`;
    const fileNamesTemplates: ILinkDefinition = {
      dataURI: packageName,
      metadataURI: metadataFileName,
    };
    const additionalIdentifiers = generateGeoIdentifier(roi);
    const packageRelativePath = `${additionalIdentifiers}${separator}${packageName}`;
    const sources: IMapSource[] = [
      {
        path: packageRelativePath,
        type: 'GPKG',
        extent: {
          minX: layerBbox[0],
          minY: layerBbox[1],
          maxX: layerBbox[2],
          maxY: layerBbox[3],
        },
      },
      {
        path: `${layerMetadata.id as string}${separator}${layerMetadata.displayPath as string}`, //tiles path
        type: this.tilesProvider,
      },
    ];
    const workerInput: IWorkerExportInput = {
      roi,
      fileNamesTemplates: fileNamesTemplates,
      relativeDirectoryPath: additionalIdentifiers,
      dbId,
      version: version,
      cswProductId: resourceId,
      crs: crs ?? DEFAULT_CRS,
      productType,
      batches,
      sources,
      priority: priority ?? DEFAULT_PRIORITY,
      callbacks: callbacks,
      gpkgEstimatedSize: estimatesGpkgSize,
      description,
      targetFormat: layerMetadata.tileOutputFormat,
<<<<<<< HEAD
      traceContext: mainTraceIds,
=======
      outputFormatStrategy: TileFormatStrategy.MIXED,
>>>>>>> 734b9367
    };
    const jobCreated = await this.jobManagerClient.createExport(workerInput);
    mainSpan.end();
    return jobCreated;
  }

  public async createExportJsonMetadata(job: JobExportResponse | JobFinalizeResponse): Promise<boolean> {
    this.logger.info({
      jobId: job.id,
      metadataRelativeDirectory: job.parameters.relativeDirectoryPath,
      fileName: job.parameters.fileNamesTemplates.metadataURI,
      msg: `Creating metadata file`,
    });
    try {
      const record = await this.rasterCatalogManager.findLayer(job.internalId as string);
      const featuresRecords = parseFeatureCollection(job.parameters.roi);

      const metadataFileName = job.parameters.fileNamesTemplates.metadataURI;
      const directoryName = job.parameters.relativeDirectoryPath;
      const metadataFullPath = concatFsPaths(this.gpkgsLocation, directoryName, metadataFileName);
      const combinedFootprint = this.getExportedPackageFootprint(
        job.parameters.roi.features as Feature<Polygon | MultiPolygon>[],
        record.metadata.footprint as Polygon | MultiPolygon,
        job.id
      );
      record.metadata.footprint = combinedFootprint ? combinedFootprint : record.metadata.footprint;
      const maxResolutionDeg = Math.max(
        record.metadata.maxResolutionDeg as number,
        Math.min(...featuresRecords.map((records) => records.targetResolutionDeg))
      );
      record.metadata.maxResolutionDeg = maxResolutionDeg;
      const maxResolutionMeter = Math.max(
        record.metadata.maxResolutionMeter as number,
        Math.min(...featuresRecords.map((records) => records.targetResolutionMeter))
      );
      record.metadata.maxResolutionMeter = maxResolutionMeter;

      const roiBbox = PolygonBbox(job.parameters.roi);
      record.metadata.productBoundingBox = roiBbox.join(',');

      const packageName = job.parameters.fileNamesTemplates.dataURI;
      const relativeFilesDirectory = job.parameters.relativeDirectoryPath;
      const packageFullPath = concatFsPaths(this.gpkgsLocation, relativeFilesDirectory, packageName);
      const sha256 = await getFilesha256Hash(packageFullPath);
      (record.metadata as unknown as { sha256: string }).sha256 = sha256;
      this.logger.debug({ ...record.metadata, metadataFullPath, jobId: job.id, msg: 'Metadata json file will be written to file' });
      const recordMetadata = JSON.stringify(record.metadata);

      await fsPromise.writeFile(metadataFullPath, recordMetadata);
      return true;
    } catch (error) {
      this.logger.error({ err: error, jobId: job.id, errReason: (error as Error).message, msg: `Failed on creating metadata json file` });
      return false;
    }
  }

  private featuresFootprintIntersects(
    features: Feature<Polygon | MultiPolygon>[],
    footprint: Polygon | MultiPolygon
  ): Feature<Polygon | MultiPolygon>[] {
    const intersectedFeatures: Feature<Polygon | MultiPolygon>[] = [];
    features.forEach((feature) => {
      const intersected = intersect(feature, footprint);
      if (intersected !== null) {
        intersectedFeatures.push(intersected);
      }
    });
    return intersectedFeatures;
  }

  private async validateFreeSpace(estimatesGpkgSize: number): Promise<boolean> {
    const diskFreeSpace = await this.getFreeStorage(); // calculate free space including other running jobs
    this.logger.debug(`Estimated requested gpkg size: ${estimatesGpkgSize}, Estimated free space: ${diskFreeSpace}`);
    return diskFreeSpace - estimatesGpkgSize >= 0;
  }

  private getSeparator(): string {
    return this.tilesProvider === 'S3' ? '/' : sep;
  }

  private sanitizeBbox(polygon: Polygon | MultiPolygon, footprint: Polygon | MultiPolygon, zoom: number): BBox | null {
    try {
      const intersaction = intersect(polygon, footprint);
      if (intersaction === null) {
        return null;
      }
      const sanitized = snapBBoxToTileGrid(PolygonBbox(intersaction) as BBox2d, zoom) as BBox2d;
      return sanitized;
    } catch (error) {
      throw new Error(`Error occurred while trying to sanitized bbox: ${JSON.stringify(error)}`);
    }
  }

  private async checkForExportCompleted(dupParams: JobExportDuplicationParams): Promise<ICallbackExportResponse | undefined> {
    this.logger.info({ ...dupParams, roi: undefined, msg: `Checking for COMPLETED duplications with parameters` });
    const responseJob = await this.jobManagerClient.findExportJob(OperationStatus.COMPLETED, dupParams);
    if (responseJob) {
      await this.jobManagerClient.validateAndUpdateExpiration(responseJob.id);
      return {
        ...responseJob.parameters.callbackParams,
        status: OperationStatus.COMPLETED,
      } as ICallbackExportResponse;
    }
  }

  private async checkForExportProcessing(
    dupParams: JobExportDuplicationParams,
    newCallbacks?: ICallbackTargetExport[]
  ): Promise<ICreateExportJobResponse | undefined> {
    this.logger.info({ ...dupParams, roi: undefined, msg: `Checking for PROCESSING duplications with parameters` });
    const processingJob =
      (await this.jobManagerClient.findExportJob(OperationStatus.IN_PROGRESS, dupParams, true)) ??
      (await this.jobManagerClient.findExportJob(OperationStatus.PENDING, dupParams, true));
    if (processingJob) {
      await this.updateExportCallbackURLs(processingJob, newCallbacks);
      return {
        jobId: processingJob.id,
        taskIds: (processingJob.tasks as unknown as IJobResponse<IJobExportParameters, ITaskParameters>[]).map((t) => t.id),
        status: OperationStatus.IN_PROGRESS,
      };
    }
  }

  private async updateExportCallbackURLs(processingJob: JobExportResponse, newCallbacks?: ICallbackTargetExport[]): Promise<void> {
    if (!newCallbacks) {
      return;
    }

    if (!processingJob.parameters.callbacks) {
      processingJob.parameters.callbacks = newCallbacks;
    } else {
      const callbacks = processingJob.parameters.callbacks;
      for (const newCallback of newCallbacks) {
        const hasCallback = callbacks.findIndex((callback) => {
          const exist = callback.url === newCallback.url;
          if (!exist) {
            return false;
          }

          const sameROI = featureCollectionBooleanEqual(callback.roi, newCallback.roi);
          return sameROI;
        });
        // eslint-disable-next-line @typescript-eslint/no-magic-numbers
        if (hasCallback === -1) {
          callbacks.push(newCallback);
        }
      }
    }
    await this.jobManagerClient.updateJob<IJobExportParameters>(processingJob.id, {
      parameters: processingJob.parameters,
    });
  }

  private generateExportFileNames(productType: string, productId: string, productVersion: string, featuresRecords: IGeometryRecord[]): string {
    const maxZoom = Math.max(...featuresRecords.map((feature) => feature.zoomLevel));
    let currentDateStr = new Date().toJSON();
    currentDateStr = `${currentDateStr}`.replaceAll('-', '_').replaceAll('.', '_').replaceAll(':', '_');
    return `${productType}_${productId}_${productVersion.replaceAll('.', '_')}_${maxZoom}_${currentDateStr}`;
  }

  private getTileEstimatedSize(tileOutputFormat: TileOutputFormat): number {
    let tileEstimatedSize;
    if (tileOutputFormat === TileOutputFormat.JPEG) {
      tileEstimatedSize = this.storageEstimation.jpegTileEstimatedSizeInBytes;
    } else {
      tileEstimatedSize = this.storageEstimation.pngTileEstimatedSizeInBytes;
    }
    this.logger.debug(`single tile size defined as ${tileOutputFormat} from configuration: ${tileEstimatedSize} bytes`);

    return tileEstimatedSize;
  }

  private getExportedPackageFootprint(
    features: Feature<Polygon | MultiPolygon>[],
    footprint: Polygon | MultiPolygon,
    jobId: string
  ): MultiPolygon | undefined {
    let combinedFootprint = undefined;
    try {
      const intersectedFeatures = this.featuresFootprintIntersects(features, footprint);
      const fc: FeatureCollection<Polygon | MultiPolygon> = featureCollection(intersectedFeatures);
      combinedFootprint = featureCombine(fc).features[0].geometry as unknown as MultiPolygon;
    } catch (error) {
      this.logger.error({ jobId, msg: `Failed to match features intersection with footprint with error: ${(error as Error).message}` });
    }
    return combinedFootprint;
  }

  // TODO: remove and replace with generateTileGroups that is commented, when multiple tasks for GPKG target is possible
  /* private generateTileGroups(polygon: Polygon | MultiPolygon, footprint: Polygon | MultiPolygon, zoom: number): ITileRange[] {
    let intersaction: Feature<Polygon | MultiPolygon> | null;

    try {
      intersaction = intersect(polygon, footprint);
      if (intersaction === null) {
        throw new BadRequestError(
          `Requested ${JSON.stringify(polygon)} has no intersection with requested layer footprint: ${JSON.stringify(footprint)}`
        );
      }
    } catch (error) {
      const message = `Error occurred while trying to generate tiles batches - intersaction error: ${JSON.stringify(error)}`;
      this.logger.error({
        firstPolygon: polygon,
        secondPolygon: footprint,
        zoom: zoom,
        message: message,
      });
      throw new Error(message);
    }

    try {
      const tileRanger = new TileRanger();
      const tilesGroups: ITileRange[] = [];

      for (let i = 0; i <= zoom; i++) {
        const zoomTilesGroups = tileRanger.encodeFootprint(intersaction, i);
        for (const group of zoomTilesGroups) {
          tilesGroups.push(group);
        }
      }
      return tilesGroups;
    } catch (error) {
      const message = `Error occurred while trying to generate tiles batches - encodeFootprint error: ${JSON.stringify(error)}`;
      this.logger.error({
        firstPolygon: polygon,
        secondPolygon: footprint,
        zoom: zoom,
        message: message,
      });
      throw new Error(message);
    }
  } */
}<|MERGE_RESOLUTION|>--- conflicted
+++ resolved
@@ -50,19 +50,9 @@
 import { DEFAULT_CRS, DEFAULT_PRIORITY, SERVICES } from '../../common/constants';
 import { MergerSourceType, IMapSource, ITaskParameters, IStorageStatusResponse } from '../../common/interfaces';
 import { JobManagerWrapper } from '../../clients/jobManagerWrapper';
-<<<<<<< HEAD
+import { TileFormatStrategy } from '../../common/enums';
 // not imported by turf in this version, should be fixed in 7.0.0
 type BBox2d = [number, number, number, number];
-=======
-import { TileFormatStrategy } from '../../common/enums';
-
-// eslint-disable-next-line @typescript-eslint/no-var-requires
-const geojsonhint: IHinter = require('@mapbox/geojsonhint') as IHinter;
-
-interface IHinter {
-  hint: (obj: object) => [];
-}
->>>>>>> 734b9367
 
 @injectable()
 export class CreatePackageManager {
@@ -130,32 +120,7 @@
       return { ...processingExists, isDuplicated: true };
     }
 
-<<<<<<< HEAD
     return undefined;
-=======
-    const workerInput: IWorkerInput = {
-      sanitizedBbox,
-      targetResolution,
-      fileName: packageName,
-      relativeDirectoryPath: getGpkgNameWithoutExt(packageName),
-      zoomLevel,
-      dbId,
-      exportVersion: ExportVersion.GETMAP,
-      version: version,
-      cswProductId: resourceId,
-      crs: crs ?? DEFAULT_CRS,
-      productType,
-      batches,
-      sources,
-      priority: priority ?? DEFAULT_PRIORITY,
-      callbacks: callbacks,
-      gpkgEstimatedSize: estimatesGpkgSize,
-      targetFormat: layerMetadata.tileOutputFormat,
-      outputFormatStrategy: TileFormatStrategy.MIXED,
-    };
-    const jobCreated = await this.jobManagerClient.create(workerInput);
-    return jobCreated;
->>>>>>> 734b9367
   }
 
   public async createPackageRoi(userInput: ICreatePackageRoi): Promise<ICreateExportJobResponse | ICallbackExportResponse> {
@@ -326,11 +291,8 @@
       gpkgEstimatedSize: estimatesGpkgSize,
       description,
       targetFormat: layerMetadata.tileOutputFormat,
-<<<<<<< HEAD
       traceContext: mainTraceIds,
-=======
       outputFormatStrategy: TileFormatStrategy.MIXED,
->>>>>>> 734b9367
     };
     const jobCreated = await this.jobManagerClient.createExport(workerInput);
     mainSpan.end();
