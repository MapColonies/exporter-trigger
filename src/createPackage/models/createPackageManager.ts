--- conflicted
+++ resolved
@@ -206,13 +206,8 @@
         otherRunningJobsSize += jobGpkgEstimatedSize;
       });
     }
-<<<<<<< HEAD
-    const actualFreeSpace = storageStatus.free - otherRunningJobsSize * this.storageFactorBuffer;
+    const actualFreeSpace = storageStatus.free - otherRunningJobsSize * this.storageEstimation.storageFactorBuffer;
     this.logger.debug({ freeSpace: actualFreeSpace, totalSpace: storageStatus.size }, `Current storage free space for gpkgs location`);
-=======
-    const actualFreeSpace = storageStatus.free - otherRunningJobsSize * this.storageEstimation.storageFactorBuffer;
-    this.logger.debug(`Current storage free space for gpkgs location: ${JSON.stringify({ free: actualFreeSpace, total: storageStatus.size })}`);
->>>>>>> d50a6ba1
     return actualFreeSpace;
   }
 
