--- conflicted
+++ resolved
@@ -99,13 +99,8 @@
       throw new InsufficientStorage(`There isn't enough free disk space to executing export`);
     }
     const separator = this.getSeparator();
-<<<<<<< HEAD
     const packageName = this.generatePackageName(productType, resourceId, version, zoomLevel, bbox);
-    const packageRelativePath = getGpkgRelativePath(packageName);
-=======
-    const packageName = generatePackageName(dbId, zoomLevel, sanitizedBbox);
     const packageRelativePath = getGpkgRelativePath(packageName, separator);
->>>>>>> 92f6075e
     const sources: IMapSource[] = [
       {
         path: packageRelativePath,
