--- conflicted
+++ resolved
@@ -19,12 +19,7 @@
 
   public async createPackage(userInput: ICreatePackage): Promise<ICreateJobResponse | ICallbackResponse> {
     const layer = await this.rasterCatalogManager.findLayer(userInput.dbId);
-<<<<<<< HEAD
     const layerMetadata = layer.metadata as LayerMetadata;
-=======
-
-    const layerMetadata = layer.metadata;
->>>>>>> f9d5dc07
 
     const { productId: resourceId, productVersion: version, footprint, productType } = layerMetadata;
     const { bbox, dbId, targetResolution, crs, priority, callbackURL } = userInput;
@@ -38,7 +33,6 @@
       crs: crs ?? DEFAULT_CRS,
     };
 
-<<<<<<< HEAD
     const duplicationExist = await this.checkForDuplicate(dupParams, userInput.callbackURL);
     if (!duplicationExist) {
       const packageName = this.generatePackageName(userInput.dbId, userInput.targetResolution, userInput.bbox);
@@ -109,9 +103,6 @@
         taskIds: processingJob.tasks?.map((t) => (t as { id: string }).id) as string[],
       };
     }
-=======
-    const jobCreated = await this.jobManagerClient.createJob(workerInput, layerMetadata);
-    return jobCreated;
->>>>>>> f9d5dc07
+
   }
 }