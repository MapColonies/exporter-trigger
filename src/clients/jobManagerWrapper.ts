import { inject, injectable } from 'tsyringe';
import config from 'config';
import { Logger } from '@map-colonies/js-logger';
import { IFindJobsRequest, JobManagerClient, OperationStatus } from '@map-colonies/mc-priority-queue';
import { featureCollectionBooleanEqual, getUTCDate, IHttpRetryConfig } from '@map-colonies/mc-utils';
import { withSpanAsyncV4 } from '@map-colonies/telemetry';
import { Tracer } from '@opentelemetry/api';
import { SERVICES } from '../common/constants';
import {
  CreateExportJobBody,
  ICreateExportJobResponse,
  IJobExportParameters,
  ITaskParameters,
  IWorkerExportInput,
  JobExportDuplicationParams,
  JobExportResponse,
  TaskResponse,
} from '../common/interfaces';

@injectable()
export class JobManagerWrapper extends JobManagerClient {
  private readonly tilesJobType: string;
  private readonly tilesTaskType: string;
  private readonly expirationDays: number;
  private readonly jobDomain: string;

  public constructor(@inject(SERVICES.LOGGER) protected readonly logger: Logger, @inject(SERVICES.TRACER) public readonly tracer: Tracer) {
    super(
      logger,
      config.get<string>('externalClientsConfig.exportJobAndTaskTypes.jobType'),
      config.get<string>('externalClientsConfig.clientsUrls.jobManager.url'),
      config.get<IHttpRetryConfig>('externalClientsConfig.httpRetry'),
      'jobManagerClient',
      config.get<boolean>('externalClientsConfig.disableHttpClientLogs')
    );
    this.expirationDays = config.get<number>('cleanupExpirationDays');
    this.tilesJobType = config.get<string>('externalClientsConfig.exportJobAndTaskTypes.jobType');
    this.tilesTaskType = config.get<string>('externalClientsConfig.exportJobAndTaskTypes.taskTilesType');
    this.jobDomain = config.get<string>('externalClientsConfig.clientsUrls.jobManager.jobDomain');
  }

  @withSpanAsyncV4
  public async createExport(data: IWorkerExportInput): Promise<ICreateExportJobResponse> {
    const expirationDate = new Date();
    expirationDate.setDate(expirationDate.getDate() + this.expirationDays);

    const jobParameters: IJobExportParameters = {
      roi: data.roi,
      callbacks: data.callbacks,
      crs: data.crs,
      fileNamesTemplates: data.fileNamesTemplates,
      relativeDirectoryPath: data.relativeDirectoryPath,
      gpkgEstimatedSize: data.gpkgEstimatedSize,
    };

    const createJobRequest: CreateExportJobBody = {
      resourceId: data.cswProductId,
      version: data.version,
      type: this.tilesJobType,
      domain: this.jobDomain,
      parameters: jobParameters,
      internalId: data.dbId,
      productType: data.productType,
      productName: data.cswProductId,
      priority: data.priority,
      description: data.description,
      status: OperationStatus.IN_PROGRESS,
      additionalIdentifiers: data.relativeDirectoryPath,
      tasks: [
        {
          type: this.tilesTaskType,
          parameters: {
            isNewTarget: true,
            targetFormat: data.targetFormat,
            batches: data.batches,
            sources: data.sources,
          },
        },
      ],
    };
    const res = await this.createJob<IJobExportParameters, ITaskParameters>(createJobRequest);
    const createJobResponse: ICreateExportJobResponse = {
      jobId: res.id,
      taskIds: res.taskIds,
      status: OperationStatus.IN_PROGRESS,
    };
    return createJobResponse;
  }

<<<<<<< HEAD
=======
  public async getTasksByJobId(jobId: string): Promise<TaskResponse[]> {
    const tasks = await this.get<TaskResponse[]>(`/jobs/${jobId}/tasks`);
    return tasks;
  }

  /**
   * @deprecated The method should not be used
   */
  public async create(data: IWorkerInput): Promise<ICreateJobResponse> {
    const expirationDate = new Date();
    expirationDate.setDate(expirationDate.getDate() + this.expirationDays);

    const createJobRequest: CreateJobBody = {
      resourceId: data.cswProductId,
      version: data.version,
      type: this.tilesJobType,
      domain: this.jobDomain,
      parameters: {
        sanitizedBbox: data.sanitizedBbox,
        targetResolution: data.targetResolution,
        exportVersion: ExportVersion.GETMAP,
        zoomLevel: data.zoomLevel,
        callbacks: data.callbacks,
        crs: data.crs,
        fileName: data.fileName,
        relativeDirectoryPath: data.relativeDirectoryPath,
        gpkgEstimatedSize: data.gpkgEstimatedSize,
      },
      internalId: data.dbId,
      productType: data.productType,
      productName: data.cswProductId,
      priority: data.priority,
      status: OperationStatus.IN_PROGRESS,
      additionalIdentifiers: data.sanitizedBbox.toString() + String(data.zoomLevel),
      tasks: [
        {
          type: this.tilesTaskType,
          parameters: {
            isNewTarget: true,
            targetFormat: data.targetFormat,
            batches: data.batches,
            sources: data.sources,
          },
        },
      ],
    };

    const res = await this.createJob<IJobParameters, ITaskParameters>(createJobRequest);
    return {
      id: res.id,
      taskIds: res.taskIds,
      status: OperationStatus.IN_PROGRESS,
    };
  }

  /**
   * @deprecated The method should not be used
   */
  public async findCompletedJob(jobParams: JobDuplicationParams): Promise<JobResponse | undefined> {
    const queryParams: IFindJobsRequest = {
      resourceId: jobParams.resourceId,
      version: jobParams.version,
      isCleaned: false,
      type: this.tilesJobType,
      shouldReturnTasks: false,
      status: OperationStatus.COMPLETED,
    };
    const jobs = await this.getGetMapJobs(queryParams);
    if (jobs) {
      const matchingJob = this.findJobWithMatchingParams(jobs, jobParams);
      return matchingJob;
    }

    return undefined;
  }

>>>>>>> a8eda0a6
  public async findExportJob(
    status: OperationStatus,
    jobParams: JobExportDuplicationParams,
    shouldReturnTasks = false
  ): Promise<JobExportResponse | undefined> {
    const queryParams: IFindJobsRequest = {
      resourceId: jobParams.resourceId,
      version: jobParams.version,
      isCleaned: false,
      type: this.tilesJobType,
      shouldReturnTasks,
      status,
    };
    const jobs = await this.getExportJobs(queryParams);
    if (jobs) {
      const matchingJob = this.findExportJobWithMatchingParams(jobs, jobParams);
      return matchingJob;
    }

    return undefined;
  }

  public async getInProgressJobs(shouldReturnTasks = false): Promise<JobExportResponse[] | undefined> {
    const queryParams: IFindJobsRequest = {
      isCleaned: false,
      type: this.tilesJobType,
      shouldReturnTasks,
      status: OperationStatus.IN_PROGRESS,
    };
    const jobs = await this.getExportJobs(queryParams);
    return jobs;
  }

  public async updateJobStatus(jobId: string, status: OperationStatus, reason?: string, catalogId?: string): Promise<void> {
    const updateJobUrl = `/jobs/${jobId}`;
    await this.put(updateJobUrl, {
      status: status,
      reason: reason,
      internalId: catalogId,
    });
  }

  public async deleteTaskById(jobId: string, taskId: string): Promise<void> {
    const deleteTaskUrl = `/jobs/${jobId}/tasks/${taskId}`;
    await this.delete(deleteTaskUrl);
  }

  public async validateAndUpdateExpiration(jobId: string): Promise<void> {
    const getOrUpdateURL = `/jobs/${jobId}`;
    const newExpirationDate = getUTCDate();
    newExpirationDate.setDate(newExpirationDate.getDate() + this.expirationDays);
    const job = await this.get<JobExportResponse>(getOrUpdateURL);
    const oldExpirationDate = new Date(job.parameters.cleanupData?.cleanupExpirationTimeUTC as Date);
    if (oldExpirationDate < newExpirationDate) {
      this.logger.info({ jobId, oldExpirationDate, newExpirationDate, msg: 'update expirationDate' });
      await this.put(getOrUpdateURL, {
        parameters: {
          ...job.parameters,
          cleanupData: {
            ...job.parameters.cleanupData,
            cleanupExpirationTimeUTC: newExpirationDate,
            directoryPath: job.parameters.relativeDirectoryPath,
          },
          callbackParams: {
            ...job.parameters.callbackParams,
            expirationTime: newExpirationDate,
          },
        },
      });
    } else {
      const msg = 'Will not update expiration date, as current expiration date is later than current expiration date';
      this.logger.info({ jobId, oldExpirationDate, newExpirationDate, msg });
    }
  }

  //TODO: once will be only one kind of exported jobs, no need to filter by ROI's
  public async getExportJobs(queryParams: IFindJobsRequest): Promise<JobExportResponse[] | undefined> {
    this.logger.debug({ ...queryParams }, `Getting jobs that match these parameters`);
    const jobs = await this.get<JobExportResponse[] | undefined>('/jobs', queryParams as unknown as Record<string, unknown>);
    const exportJobs = jobs?.filter((job) => {
      return job;
    });
    return exportJobs;
  }

  private findExportJobWithMatchingParams(jobs: JobExportResponse[], jobParams: JobExportDuplicationParams): JobExportResponse | undefined {
    const matchingJob = jobs.find(
      (job) =>
        job.internalId === jobParams.dbId &&
        job.version === jobParams.version &&
        job.parameters.crs === jobParams.crs &&
        featureCollectionBooleanEqual(job.parameters.roi, jobParams.roi)
    );
    return matchingJob;
  }
}<|MERGE_RESOLUTION|>--- conflicted
+++ resolved
@@ -87,85 +87,11 @@
     return createJobResponse;
   }
 
-<<<<<<< HEAD
-=======
   public async getTasksByJobId(jobId: string): Promise<TaskResponse[]> {
     const tasks = await this.get<TaskResponse[]>(`/jobs/${jobId}/tasks`);
     return tasks;
   }
 
-  /**
-   * @deprecated The method should not be used
-   */
-  public async create(data: IWorkerInput): Promise<ICreateJobResponse> {
-    const expirationDate = new Date();
-    expirationDate.setDate(expirationDate.getDate() + this.expirationDays);
-
-    const createJobRequest: CreateJobBody = {
-      resourceId: data.cswProductId,
-      version: data.version,
-      type: this.tilesJobType,
-      domain: this.jobDomain,
-      parameters: {
-        sanitizedBbox: data.sanitizedBbox,
-        targetResolution: data.targetResolution,
-        exportVersion: ExportVersion.GETMAP,
-        zoomLevel: data.zoomLevel,
-        callbacks: data.callbacks,
-        crs: data.crs,
-        fileName: data.fileName,
-        relativeDirectoryPath: data.relativeDirectoryPath,
-        gpkgEstimatedSize: data.gpkgEstimatedSize,
-      },
-      internalId: data.dbId,
-      productType: data.productType,
-      productName: data.cswProductId,
-      priority: data.priority,
-      status: OperationStatus.IN_PROGRESS,
-      additionalIdentifiers: data.sanitizedBbox.toString() + String(data.zoomLevel),
-      tasks: [
-        {
-          type: this.tilesTaskType,
-          parameters: {
-            isNewTarget: true,
-            targetFormat: data.targetFormat,
-            batches: data.batches,
-            sources: data.sources,
-          },
-        },
-      ],
-    };
-
-    const res = await this.createJob<IJobParameters, ITaskParameters>(createJobRequest);
-    return {
-      id: res.id,
-      taskIds: res.taskIds,
-      status: OperationStatus.IN_PROGRESS,
-    };
-  }
-
-  /**
-   * @deprecated The method should not be used
-   */
-  public async findCompletedJob(jobParams: JobDuplicationParams): Promise<JobResponse | undefined> {
-    const queryParams: IFindJobsRequest = {
-      resourceId: jobParams.resourceId,
-      version: jobParams.version,
-      isCleaned: false,
-      type: this.tilesJobType,
-      shouldReturnTasks: false,
-      status: OperationStatus.COMPLETED,
-    };
-    const jobs = await this.getGetMapJobs(queryParams);
-    if (jobs) {
-      const matchingJob = this.findJobWithMatchingParams(jobs, jobParams);
-      return matchingJob;
-    }
-
-    return undefined;
-  }
-
->>>>>>> a8eda0a6
   public async findExportJob(
     status: OperationStatus,
     jobParams: JobExportDuplicationParams,
