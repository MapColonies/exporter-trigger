--- conflicted
+++ resolved
@@ -3,13 +3,8 @@
 import { Logger } from '@map-colonies/js-logger';
 import booleanEqual from '@turf/boolean-equal';
 import bboxPolygon from '@turf/bbox-polygon';
-<<<<<<< HEAD
-import { JobManagerClient, OperationStatus, IFindJobsRequest } from '@map-colonies/mc-priority-queue';
-import { featureCollectionBooleanEqual, getUTCDate } from '@map-colonies/mc-utils';
-=======
 import { IFindJobsRequest, JobManagerClient, OperationStatus } from '@map-colonies/mc-priority-queue';
 import { featureCollectionBooleanEqual, getUTCDate, IHttpRetryConfig } from '@map-colonies/mc-utils';
->>>>>>> 9a4863c1
 import { SERVICES } from '../common/constants';
 import {
   CreateExportJobBody,
@@ -27,21 +22,6 @@
   JobResponse,
   TaskResponse,
 } from '../common/interfaces';
-<<<<<<< HEAD
-//this is the job manager api for find job DO NOT MODIFY
-// export interface IFindJob {
-//   resourceId?: string;
-//   version?: string;
-//   isCleaned?: string;
-//   status?: string;
-//   type?: string;
-//   shouldReturnTasks?: string;
-//   fromDate?: Date;
-//   tillData?: Date;
-//   productType?: string;
-// }
-=======
->>>>>>> 9a4863c1
 
 @injectable()
 export class JobManagerWrapper extends JobManagerClient {
@@ -51,9 +31,6 @@
   private readonly jobDomain: string;
 
   public constructor(@inject(SERVICES.LOGGER) protected readonly logger: Logger) {
-<<<<<<< HEAD
-    super(logger, config.get<string>('workerTypes.tiles.jobType'), config.get<string>('jobManager.url'));
-=======
     super(
       logger,
       config.get<string>('workerTypes.tiles.jobType'),
@@ -62,7 +39,6 @@
       'jobManagerClient',
       config.get<boolean>('disableHttpClientLogs')
     );
->>>>>>> 9a4863c1
     this.expirationDays = config.get<number>('jobManager.expirationDays');
     this.tilesJobType = config.get<string>('workerTypes.tiles.jobType');
     this.tilesTaskType = config.get<string>('workerTypes.tiles.taskType');
